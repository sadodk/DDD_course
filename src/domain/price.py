--- conflicted
+++ resolved
@@ -22,23 +22,8 @@
         if not isinstance(self.currency, Currency):
             raise ValueError("currency is invalid")
 
-<<<<<<< HEAD
-    def add(self, other: "Price") -> "Price":
-        """Add two prices together, returning a new Price object.
-        Both prices must have the same currency."""
-        if self.currency != other.currency:
-            raise ValueError("Cannot add prices with different currencies")
-
-        return Price(amount=self.amount + other.amount, currency=self.currency)
-
-    @classmethod
-    def zero(cls, currency: Currency) -> "Price":
-        """Create a zero price for the given currency."""
-        return cls(amount=0.0, currency=currency)
-=======
     def add(self, other: Price) -> Price:
         return Price(self.amount + other.amount, self.currency)
 
     def times(self, factor: int) -> Price:
-        return Price(self.amount * factor, self.currency)
->>>>>>> 38e53c32
+        return Price(self.amount * factor, self.currency)